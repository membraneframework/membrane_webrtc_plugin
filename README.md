--- conflicted
+++ resolved
@@ -15,11 +15,7 @@
 ```elixir
 def deps do
   [
-<<<<<<< HEAD
-    {:membrane_webrtc_plugin, "~> 0.20.1"}
-=======
-    {:membrane_webrtc_plugin, "~> 0.21.0"}
->>>>>>> 68fb6db8
+    {:membrane_webrtc_plugin, "~> 0.21.1"}
   ]
 end
 ```
